// Copyright 2018 Amazon.com, Inc. or its affiliates. All Rights Reserved.
// SPDX-License-Identifier: Apache-2.0 OR MIT
//
// Portions Copyright 2017 The Chromium OS Authors. All rights reserved.
// Use of this source code is governed by a BSD-style license that can be
// found in the THIRD-PARTY file.

use kvm_bindings::*;
use libc::EINVAL;
use std::fs::File;
use std::io;
use std::os::unix::io::{AsRawFd, RawFd};
use std::result;

use ioctls::{KvmRunWrapper, Result};
use kvm_ioctls::*;
use sys_ioctl::*;

<<<<<<< HEAD
use vmm_vcpu::vcpu::{Vcpu, VcpuExit};
use vmm_vcpu::x86_64::{CpuId};

/*
=======
>>>>>>> e0d6aefd
/// Reasons for vCPU exits.
///
/// The exit reasons are mapped to the `KVM_EXIT_*` defines in the
/// [Linux KVM header](https://elixir.bootlin.com/linux/latest/source/include/uapi/linux/kvm.h).
///
#[derive(Debug)]
pub enum VcpuExit<'a> {
    /// An out port instruction was run on the given port with the given data.
    IoOut(u16 /* port */, &'a [u8] /* data */),
    /// An in port instruction was run on the given port.
    ///
    /// The given slice should be filled in before [run()](struct.VcpuFd.html#method.run)
    /// is called again.
    IoIn(u16 /* port */, &'a mut [u8] /* data */),
    /// A read instruction was run against the given MMIO address.
    ///
    /// The given slice should be filled in before [run()](struct.VcpuFd.html#method.run)
    /// is called again.
    MmioRead(u64 /* address */, &'a mut [u8]),
    /// A write instruction was run against the given MMIO address with the given data.
    MmioWrite(u64 /* address */, &'a [u8]),
    /// Corresponds to KVM_EXIT_UNKNOWN.
    Unknown,
    /// Corresponds to KVM_EXIT_EXCEPTION.
    Exception,
    /// Corresponds to KVM_EXIT_HYPERCALL.
    Hypercall,
    /// Corresponds to KVM_EXIT_DEBUG.
    Debug,
    /// Corresponds to KVM_EXIT_HLT.
    Hlt,
    /// Corresponds to KVM_EXIT_IRQ_WINDOW_OPEN.
    IrqWindowOpen,
    /// Corresponds to KVM_EXIT_SHUTDOWN.
    Shutdown,
    /// Corresponds to KVM_EXIT_FAIL_ENTRY.
    FailEntry,
    /// Corresponds to KVM_EXIT_INTR.
    Intr,
    /// Corresponds to KVM_EXIT_SET_TPR.
    SetTpr,
    /// Corresponds to KVM_EXIT_TPR_ACCESS.
    TprAccess,
    /// Corresponds to KVM_EXIT_S390_SIEIC.
    S390Sieic,
    /// Corresponds to KVM_EXIT_S390_RESET.
    S390Reset,
    /// Corresponds to KVM_EXIT_DCR.
    Dcr,
    /// Corresponds to KVM_EXIT_NMI.
    Nmi,
    /// Corresponds to KVM_EXIT_INTERNAL_ERROR.
    InternalError,
    /// Corresponds to KVM_EXIT_OSI.
    Osi,
    /// Corresponds to KVM_EXIT_PAPR_HCALL.
    PaprHcall,
    /// Corresponds to KVM_EXIT_S390_UCONTROL.
    S390Ucontrol,
    /// Corresponds to KVM_EXIT_WATCHDOG.
    Watchdog,
    /// Corresponds to KVM_EXIT_S390_TSCH.
    S390Tsch,
    /// Corresponds to KVM_EXIT_EPR.
    Epr,
    /// Corresponds to KVM_EXIT_SYSTEM_EVENT.
    SystemEvent,
    /// Corresponds to KVM_EXIT_S390_STSI.
    S390Stsi,
    /// Corresponds to KVM_EXIT_IOAPIC_EOI.
    IoapicEoi,
    /// Corresponds to KVM_EXIT_HYPERV.
    Hyperv,
}
*/

/// Wrapper over KVM vCPU ioctls.
pub struct VcpuFd {
    vcpu: File,
    kvm_run_ptr: KvmRunWrapper,
}

<<<<<<< HEAD
impl Vcpu for VcpuFd {

    type RunContextType = kvm_bindings::kvm_run;

    /// Gets the vCPU registers using the `KVM_GET_REGS` ioctl.
=======
impl VcpuFd {
    /// Returns the vCPU general purpose registers.
    ///
    /// The registers are returned in a `kvm_regs` structure as defined in the
    /// [KVM API documentation](https://www.kernel.org/doc/Documentation/virtual/kvm/api.txt).
    /// See documentation for `KVM_GET_REGS`.
    ///
    /// # Example
    ///
    /// ```rust
    /// # extern crate kvm_ioctls;
    /// # use kvm_ioctls::{Kvm, VmFd, VcpuFd};
    /// let kvm = Kvm::new().unwrap();
    /// let vm = kvm.create_vm().unwrap();
    /// let vcpu = vm.create_vcpu(0).unwrap();
    /// #[cfg(not(any(target_arch = "arm", target_arch = "aarch64")))]
    /// let regs = vcpu.get_regs().unwrap();
    /// ```
>>>>>>> e0d6aefd
    ///
    #[cfg(not(any(target_arch = "arm", target_arch = "aarch64")))]
    fn get_regs(&self) -> Result<kvm_regs> {
        // Safe because we know that our file is a vCPU fd, we know the kernel will only read the
        // correct amount of memory from our pointer, and we verify the return result.
        let mut regs = unsafe { std::mem::zeroed() };
        let ret = unsafe { ioctl_with_mut_ref(self, KVM_GET_REGS(), &mut regs) };
        if ret != 0 {
            return Err(io::Error::last_os_error());
        }
        Ok(regs)
    }

    /// Sets the vCPU general purpose registers using the `KVM_SET_REGS` ioctl.
    ///
    /// # Arguments
    ///
    /// * `regs` - general purpose registers. For details check the `kvm_regs` structure in the
    ///             [KVM API doc](https://www.kernel.org/doc/Documentation/virtual/kvm/api.txt).
    ///
    /// # Example
    ///
    /// ```rust
    /// # extern crate kvm_ioctls;
    /// # use kvm_ioctls::{Kvm, VmFd, VcpuFd};
    /// let kvm = Kvm::new().unwrap();
    /// let vm = kvm.create_vm().unwrap();
    /// let vcpu = vm.create_vcpu(0).unwrap();
    ///
    /// #[cfg(not(any(target_arch = "arm", target_arch = "aarch64")))] {
    ///     // Get the current vCPU registers.
    ///     let mut regs = vcpu.get_regs().unwrap();
    ///     // Set a new value for the Instruction Pointer.
    ///     regs.rip = 0x100;
    ///     vcpu.set_regs(&regs).unwrap();
    /// }
    /// ```
    ///
    #[cfg(not(any(target_arch = "arm", target_arch = "aarch64")))]
    fn set_regs(&self, regs: &kvm_regs) -> Result<()> {
        // Safe because we know that our file is a vCPU fd, we know the kernel will only read the
        // correct amount of memory from our pointer, and we verify the return result.
        let ret = unsafe { ioctl_with_ref(self, KVM_SET_REGS(), regs) };
        if ret != 0 {
            return Err(io::Error::last_os_error());
        }
        Ok(())
    }

    /// Returns the vCPU special registers.
    ///
    /// The registers are returned in a `kvm_sregs` structure as defined in the
    /// [KVM API documentation](https://www.kernel.org/doc/Documentation/virtual/kvm/api.txt).
    /// See documentation for `KVM_GET_SREGS`.
    ///
    /// # Example
    ///
    /// ```rust
    /// # extern crate kvm_ioctls;
    /// # use kvm_ioctls::{Kvm, VmFd, VcpuFd};
    /// let kvm = Kvm::new().unwrap();
    /// let vm = kvm.create_vm().unwrap();
    /// let vcpu = vm.create_vcpu(0).unwrap();
    /// #[cfg(not(any(target_arch = "arm", target_arch = "aarch64")))]
    /// let sregs = vcpu.get_sregs().unwrap();
    /// ```
    ///
    #[cfg(any(target_arch = "x86", target_arch = "x86_64"))]
    fn get_sregs(&self) -> Result<kvm_sregs> {
        // Safe because we know that our file is a vCPU fd, we know the kernel will only write the
        // correct amount of memory to our pointer, and we verify the return result.
        let mut regs = kvm_sregs::default();

        let ret = unsafe { ioctl_with_mut_ref(self, KVM_GET_SREGS(), &mut regs) };
        if ret != 0 {
            return Err(io::Error::last_os_error());
        }
        Ok(regs)
    }

    /// Sets the vCPU special registers using the `KVM_SET_SREGS` ioctl.
    ///
    /// # Arguments
    ///
    /// * `sregs` - Special registers. For details check the `kvm_sregs` structure in the
    ///             [KVM API doc](https://www.kernel.org/doc/Documentation/virtual/kvm/api.txt).
    ///
    /// # Example
    ///
    /// ```rust
    /// # extern crate kvm_ioctls;
    /// # use kvm_ioctls::{Kvm, VmFd, VcpuFd};
    /// let kvm = Kvm::new().unwrap();
    /// let vm = kvm.create_vm().unwrap();
    /// let vcpu = vm.create_vcpu(0).unwrap();
    /// #[cfg(not(any(target_arch = "arm", target_arch = "aarch64")))] {
    ///     let mut sregs = vcpu.get_sregs().unwrap();
    ///     // Update the code segment (cs).
    ///     sregs.cs.base = 0;
    ///     sregs.cs.selector = 0;
    ///     vcpu.set_sregs(&sregs).unwrap();
    /// }
    /// ```
    ///
    #[cfg(any(target_arch = "x86", target_arch = "x86_64"))]
    fn set_sregs(&self, sregs: &kvm_sregs) -> Result<()> {
        // Safe because we know that our file is a vCPU fd, we know the kernel will only read the
        // correct amount of memory from our pointer, and we verify the return result.
        let ret = unsafe { ioctl_with_ref(self, KVM_SET_SREGS(), sregs) };
        if ret != 0 {
            return Err(io::Error::last_os_error());
        }
        Ok(())
    }

    /// Returns the floating point state (FPU) from the vCPU.
    ///
    /// The state is returned in a `kvm_fpu` structure as defined in the
    /// [KVM API doc](https://www.kernel.org/doc/Documentation/virtual/kvm/api.txt).
    /// See the documentation for `KVM_GET_FPU`.
    ///
    /// # Example
    ///
    /// ```rust
    /// # extern crate kvm_ioctls;
    /// # use kvm_ioctls::{Kvm, VmFd, VcpuFd};
    /// let kvm = Kvm::new().unwrap();
    /// let vm = kvm.create_vm().unwrap();
    /// let vcpu = vm.create_vcpu(0).unwrap();
    /// #[cfg(any(target_arch = "x86", target_arch = "x86_64"))]
    /// let fpu = vcpu.get_fpu().unwrap();
    /// ```
    ///
    #[cfg(any(target_arch = "x86", target_arch = "x86_64"))]
    fn get_fpu(&self) -> Result<kvm_fpu> {
        let mut fpu = kvm_fpu::default();

        let ret = unsafe {
            // Here we trust the kernel not to read past the end of the kvm_fpu struct.
            ioctl_with_mut_ref(self, KVM_GET_FPU(), &mut fpu)
        };
        if ret != 0 {
            return Err(io::Error::last_os_error());
        }
        Ok(fpu)
    }

    /// Set the floating point state (FPU) of a vCPU using the `KVM_SET_FPU` ioct.
    ///
    /// # Arguments
    ///
    /// * `fpu` - FPU configuration. For details check the `kvm_fpu` structure in the
    ///           [KVM API doc](https://www.kernel.org/doc/Documentation/virtual/kvm/api.txt).
    ///
    /// # Example
    ///
    /// ```rust
    /// # extern crate kvm_ioctls;
    /// # extern crate kvm_bindings;
    /// # use kvm_ioctls::{Kvm, VmFd, VcpuFd};
    /// # use kvm_bindings::kvm_fpu;
    /// let kvm = Kvm::new().unwrap();
    /// let vm = kvm.create_vm().unwrap();
    /// let vcpu = vm.create_vcpu(0).unwrap();
    /// #[cfg(any(target_arch = "x86", target_arch = "x86_64"))] {
    ///     let KVM_FPU_CWD: u16 = 0x37f;
    ///     let fpu = kvm_fpu {
    ///         fcw: KVM_FPU_CWD,
    ///         ..Default::default()
    ///     };
    ///     vcpu.set_fpu(&fpu).unwrap();
    /// }
    /// ```
    ///
    #[cfg(any(target_arch = "x86", target_arch = "x86_64"))]
    fn set_fpu(&self, fpu: &kvm_fpu) -> Result<()> {
        let ret = unsafe {
            // Here we trust the kernel not to read past the end of the kvm_fpu struct.
            ioctl_with_ref(self, KVM_SET_FPU(), fpu)
        };
        if ret < 0 {
            return Err(io::Error::last_os_error());
        }
        Ok(())
    }

    /// X86 specific call to setup the CPUID registers.
    ///
    /// See the documentation for `KVM_SET_CPUID2`.
    ///
    /// # Arguments
    ///
    /// * `cpuid` - CPUID registers.
    ///
    /// # Example
    ///
    ///  ```rust
    /// # extern crate kvm_ioctls;
    /// # extern crate kvm_bindings;
    /// # use kvm_ioctls::{Kvm, VmFd, VcpuFd, MAX_KVM_CPUID_ENTRIES};
    /// # use kvm_bindings::kvm_fpu;
    /// let kvm = Kvm::new().unwrap();
    /// let mut kvm_cpuid = kvm.get_supported_cpuid(MAX_KVM_CPUID_ENTRIES).unwrap();
    /// let vm = kvm.create_vm().unwrap();
    /// let vcpu = vm.create_vcpu(0).unwrap();
    ///
    /// // Update the CPUID entries to disable the EPB feature.
    /// const ECX_EPB_SHIFT: u32 = 3;
    /// {
    ///     let entries = kvm_cpuid.mut_entries_slice();
    ///     for entry in entries.iter_mut() {
    ///         match entry.function {
    ///             6 => entry.ecx &= !(1 << ECX_EPB_SHIFT),
    ///             _ => (),
    ///         }
    ///     }
    /// }
    ///
    /// vcpu.set_cpuid2(&kvm_cpuid);
    /// ```
    ///
    #[cfg(any(target_arch = "x86", target_arch = "x86_64"))]
    fn set_cpuid2(&self, cpuid: &CpuId) -> Result<()> {
        let ret = unsafe {
            // Here we trust the kernel not to read past the end of the kvm_cpuid2 struct.
            ioctl_with_ptr(self, KVM_SET_CPUID2(), cpuid.as_ptr())
        };
        if ret < 0 {
            return Err(io::Error::last_os_error());
        }
        Ok(())
    }

    /// Returns the state of the LAPIC (Local Advanced Programmable Interrupt Controller).
    ///
    /// The state is returned in a `kvm_lapic_state` structure as defined in the
    /// [KVM API doc](https://www.kernel.org/doc/Documentation/virtual/kvm/api.txt).
    /// See the documentation for `KVM_GET_LAPIC`.
    ///
    /// # Example
    ///
    /// ```rust
    /// # extern crate kvm_ioctls;
    /// # use kvm_ioctls::{Kvm, VmFd, VcpuFd};
    /// let kvm = Kvm::new().unwrap();
    /// let vm = kvm.create_vm().unwrap();
    /// // For `get_lapic` to work, you first need to create a IRQ chip before creating the vCPU.
    /// vm.create_irq_chip().unwrap();
    /// let vcpu = vm.create_vcpu(0).unwrap();
    /// let lapic = vcpu.get_lapic().unwrap();
    /// ```
    ///
    #[cfg(any(target_arch = "x86", target_arch = "x86_64"))]
    fn get_lapic(&self) -> Result<kvm_lapic_state> {
        let mut klapic = kvm_lapic_state::default();

        let ret = unsafe {
            // The ioctl is unsafe unless you trust the kernel not to write past the end of the
            // local_apic struct.
            ioctl_with_mut_ref(self, KVM_GET_LAPIC(), &mut klapic)
        };
        if ret < 0 {
            return Err(io::Error::last_os_error());
        }
        Ok(klapic)
    }

    /// Sets the state of the LAPIC (Local Advanced Programmable Interrupt Controller).
    ///
    /// See the documentation for `KVM_SET_LAPIC`.
    ///
    /// # Arguments
    ///
    /// * `klapic` - LAPIC state. For details check the `kvm_lapic_state` structure in the
    ///             [KVM API doc](https://www.kernel.org/doc/Documentation/virtual/kvm/api.txt).
    /// # Example
    ///
    /// ```rust
    /// # extern crate kvm_ioctls;
    /// # use kvm_ioctls::{Kvm, VmFd, VcpuFd};
    /// use std::io::Write;
    ///
    /// let kvm = Kvm::new().unwrap();
    /// let vm = kvm.create_vm().unwrap();
    /// // For `get_lapic` to work, you first need to create a IRQ chip before creating the vCPU.
    /// vm.create_irq_chip().unwrap();
    /// let vcpu = vm.create_vcpu(0).unwrap();
    /// let mut lapic = vcpu.get_lapic().unwrap();
    ///
    /// // Write to APIC_ICR offset the value 2.
    /// let apic_icr_offset = 0x300;
    /// let write_value: &[u8] = &[2, 0, 0, 0];
    /// let mut apic_icr_slice =
    ///     unsafe { &mut *(&mut lapic.regs[apic_icr_offset..] as *mut [i8] as *mut [u8]) };
    /// apic_icr_slice.write(write_value).unwrap();
    ///
    /// // Update the value of LAPIC.
    ///vcpu.set_lapic(&lapic).unwrap();
    /// ```
    ///
    #[cfg(any(target_arch = "x86", target_arch = "x86_64"))]
    fn set_lapic(&self, klapic: &kvm_lapic_state) -> Result<()> {
        let ret = unsafe {
            // The ioctl is safe because the kernel will only read from the klapic struct.
            ioctl_with_ref(self, KVM_SET_LAPIC(), klapic)
        };
        if ret < 0 {
            return Err(io::Error::last_os_error());
        }
        Ok(())
    }

    /// Returns the model-specific registers (MSR) for this vCPU.
    ///
    /// It emulates `KVM_GET_MSRS` ioctl's behavior by returning the number of MSRs
    /// successfully read upon success or the last error number in case of failure.
    /// The MSRs are returned in the `msr` method argument.
    ///
    /// # Arguments
    ///
    /// * `msrs`  - MSRs (input/output). For details check the `kvm_msrs` structure in the
    ///             [KVM API doc](https://www.kernel.org/doc/Documentation/virtual/kvm/api.txt).
    ///
    /// # Example
    ///
    /// ```rust
    /// # extern crate kvm_ioctls;
    /// # extern crate kvm_bindings;
    /// # use kvm_ioctls::{Kvm, VmFd, VcpuFd};
    /// # use kvm_bindings::kvm_msrs;
    /// let kvm = Kvm::new().unwrap();
    /// let vm = kvm.create_vm().unwrap();
    /// let vcpu = vm.create_vcpu(0).unwrap();
    /// let mut msrs = kvm_msrs::default();
    /// vcpu.get_msrs(&mut msrs).unwrap();
    /// ```
    ///
    #[cfg(any(target_arch = "x86", target_arch = "x86_64"))]
    fn get_msrs(&self, msrs: &mut kvm_msrs) -> Result<(i32)> {
        let ret = unsafe {
            // Here we trust the kernel not to read past the end of the kvm_msrs struct.
            ioctl_with_mut_ref(self, KVM_GET_MSRS(), msrs)
        };
        if ret < 0 {
            return Err(io::Error::last_os_error());
        }
        Ok(ret)
    }

    /// Setup the model-specific registers (MSR) for this vCPU.
    ///
    /// See the documentation for `KVM_SET_MSRS`.
    ///
    /// # Arguments
    ///
    /// * `msrs` - MSRs. For details check the `kvm_msrs` structure in the
    ///            [KVM API doc](https://www.kernel.org/doc/Documentation/virtual/kvm/api.txt).
    /// # Example
    ///
    /// ```rust
    /// # extern crate kvm_ioctls;
    /// # extern crate kvm_bindings;
    /// # use kvm_ioctls::{Kvm, VmFd, VcpuFd};
    /// # use kvm_bindings::{kvm_msrs, kvm_msr_entry};
    /// # use std::mem;
    /// let kvm = Kvm::new().unwrap();
    /// let vm = kvm.create_vm().unwrap();
    /// let vcpu = vm.create_vcpu(0).unwrap();
    /// let mut msrs = kvm_msrs::default();
    /// vcpu.get_msrs(&mut msrs).unwrap();
    ///
    /// let msrs_entries = {
    ///     kvm_msr_entry {
    ///         index: 0x0000_0174,
    ///         ..Default::default()
    ///     }
    /// };
    ///
    /// // Create a vector large enough to hold the MSR entry defined above in
    /// // a `kvm_msrs`structure.
    /// let msrs_vec: Vec<u8> =
    ///     Vec::with_capacity(mem::size_of::<kvm_msrs>() + mem::size_of::<kvm_msr_entry>());
    /// let mut msrs: &mut kvm_msrs = unsafe {
    ///     &mut *(msrs_vec.as_ptr() as *mut kvm_msrs)
    /// };
    /// msrs.nmsrs = 1;
    /// vcpu.set_msrs(msrs).unwrap();
    /// ```
    ///
    #[cfg(any(target_arch = "x86", target_arch = "x86_64"))]
    fn set_msrs(&self, msrs: &kvm_msrs) -> Result<()> {
        let ret = unsafe {
            // Here we trust the kernel not to read past the end of the kvm_msrs struct.
            ioctl_with_ref(self, KVM_SET_MSRS(), msrs)
        };
        if ret < 0 {
            // KVM_SET_MSRS actually returns the number of msr entries written.
            return Err(io::Error::last_os_error());
        }
        Ok(())
    }

    
    /// Sets the type of CPU to be exposed to the guest and optional features.
    ///
    /// This initializes an ARM vCPU to the specified type with the specified features
    /// and resets the values of all of its registers to defaults. See the documentation for
    /// `KVM_ARM_VCPU_INIT`.
    ///
    /// # Arguments
    ///
    /// * `kvi` - information about preferred CPU target type and recommended features for it.
    ///           For details check the `kvm_vcpu_init` structure in the
    ///           [KVM API doc](https://www.kernel.org/doc/Documentation/virtual/kvm/api.txt).
    ///
    /// # Example
    /// ```rust
    /// # extern crate kvm_ioctls;
    /// # extern crate kvm_bindings;
    /// # use kvm_ioctls::{Kvm, VmFd, VcpuFd};
    /// use kvm_bindings::kvm_vcpu_init;
    /// let kvm = Kvm::new().unwrap();
    /// let vm = kvm.create_vm().unwrap();
    /// let vcpu = vm.create_vcpu(0).unwrap();
    ///
    /// let mut kvi = kvm_vcpu_init::default();
    /// vm.get_preferred_target(&mut kvi).unwrap();
    /// vcpu.vcpu_init(&kvi).unwrap();
    /// ```
    ///
    #[cfg(any(target_arch = "arm", target_arch = "aarch64"))]
    fn vcpu_init(&self, kvi: &kvm_vcpu_init) -> Result<()> {
        // This is safe because we allocated the struct and we know the kernel will read
        // exactly the size of the struct.
        let ret = unsafe { ioctl_with_ref(self, KVM_ARM_VCPU_INIT(), kvi) };
        if ret < 0 {
            return Err(io::Error::last_os_error());
        }
        Ok(())
    }

    /// Sets the value of one register for this vCPU.
    ///
    /// The id of the register is encoded as specified in the kernel documentation
    /// for `KVM_SET_ONE_REG`.
    ///
    /// # Arguments
    ///
    /// * `reg_id` - ID of the register for which we are setting the value.
    /// * `data` - value for the specified register.
    ///
    #[cfg(any(target_arch = "arm", target_arch = "aarch64"))]
    fn set_one_reg(&self, reg_id: u64, data: u64) -> Result<()> {
        let data_ref = &data as *const u64;
        let onereg = kvm_one_reg {
            id: reg_id,
            addr: data_ref as u64,
        };
        // This is safe because we allocated the struct and we know the kernel will read
        // exactly the size of the struct.
        let ret = unsafe { ioctl_with_ref(self, KVM_SET_ONE_REG(), &onereg) };
        if ret < 0 {
            return Err(io::Error::last_os_error());
        }
        Ok(())
    }

    /// Triggers the running of the current virtual CPU returning an exit reason.
    ///
<<<<<<< HEAD
    fn run(& self) -> Result<VcpuExit> {
=======
    /// See documentation for `KVM_RUN`.
    ///
    /// # Example
    ///
    /// ```rust
    /// # extern crate kvm_ioctls;
    /// # extern crate kvm_bindings;
    /// # use std::io::Write;
    /// # use std::ptr::null_mut;
    /// # use std::slice;
    /// # use kvm_ioctls::{Kvm, VmFd, VcpuFd, VcpuExit};
    /// # use kvm_bindings::{kvm_userspace_memory_region, KVM_MEM_LOG_DIRTY_PAGES};
    /// # let kvm = Kvm::new().unwrap();
    /// # let vm = kvm.create_vm().unwrap();
    /// // This is a dummy example for running on x86 based on https://lwn.net/Articles/658511/.
    /// #[cfg(target_arch = "x86_64")] {
    ///     let mem_size = 0x4000;
    ///     let guest_addr: u64 = 0x1000;
    ///     let load_addr: *mut u8 = unsafe {
    ///         libc::mmap(
    ///             null_mut(),
    ///             mem_size,
    ///             libc::PROT_READ | libc::PROT_WRITE,
    ///             libc::MAP_ANONYMOUS | libc::MAP_SHARED | libc::MAP_NORESERVE,
    ///             -1,
    ///             0,
    ///         ) as *mut u8
    ///     };
    ///
    ///     let mem_region = kvm_userspace_memory_region {
    ///         slot: 0,
    ///         guest_phys_addr: guest_addr,
    ///         memory_size: mem_size as u64,
    ///         userspace_addr: load_addr as u64,
    ///         flags: 0,
    ///     };
    ///     vm.set_user_memory_region(mem_region).unwrap();
    ///
    ///     // Dummy x86 code that just calls halt.
    ///     let x86_code = [
    ///             0xf4,             /* hlt */
    ///     ];
    ///
    ///     // Write the code in the guest memory. This will generate a dirty page.
    ///     unsafe {
    ///         let mut slice = slice::from_raw_parts_mut(load_addr, mem_size);
    ///         slice.write(&x86_code).unwrap();
    ///     }
    ///
    ///     let vcpu_fd = vm.create_vcpu(0).unwrap();
    ///
    ///     let mut vcpu_sregs = vcpu_fd.get_sregs().unwrap();
    ///     vcpu_sregs.cs.base = 0;
    ///     vcpu_sregs.cs.selector = 0;
    ///     vcpu_fd.set_sregs(&vcpu_sregs).unwrap();
    ///
    ///     let mut vcpu_regs = vcpu_fd.get_regs().unwrap();
    ///     // Set the Instruction Pointer to the guest address where we loaded the code.
    ///     vcpu_regs.rip = guest_addr;
    ///     vcpu_regs.rax = 2;
    ///     vcpu_regs.rbx = 3;
    ///     vcpu_regs.rflags = 2;
    ///     vcpu_fd.set_regs(&vcpu_regs).unwrap();
    ///
    ///     loop {
    ///         match vcpu_fd.run().expect("run failed") {
    ///             VcpuExit::Hlt => {
    ///                 break;
    ///             }
    ///             exit_reason => panic!("unexpected exit reason: {:?}", exit_reason),
    ///         }
    ///     }
    /// }
    /// ```
    ///
    pub fn run(&self) -> Result<VcpuExit> {
>>>>>>> e0d6aefd
        // Safe because we know that our file is a vCPU fd and we verify the return result.
        let ret = unsafe { ioctl(self, KVM_RUN()) };
        if ret == 0 {
            let run = self.kvm_run_ptr.as_mut_ref();
            match run.exit_reason {
                // make sure you treat all possible exit reasons from include/uapi/linux/kvm.h corresponding
                // when upgrading to a different kernel version
                KVM_EXIT_UNKNOWN => Ok(VcpuExit::Unknown),
                KVM_EXIT_EXCEPTION => Ok(VcpuExit::Exception),
                KVM_EXIT_IO => {
                    let run_start = run as *mut kvm_run as *mut u8;
                    // Safe because the exit_reason (which comes from the kernel) told us which
                    // union field to use.
                    let io = unsafe { run.__bindgen_anon_1.io };
                    let port = io.port;
                    let data_size = io.count as usize * io.size as usize;
                    // The data_offset is defined by the kernel to be some number of bytes into the
                    // kvm_run stucture, which we have fully mmap'd.
                    let data_ptr = unsafe { run_start.offset(io.data_offset as isize) };
                    // The slice's lifetime is limited to the lifetime of this vCPU, which is equal
                    // to the mmap of the kvm_run struct that this is slicing from.
                    let data_slice = unsafe {
                        std::slice::from_raw_parts_mut::<u8>(data_ptr as *mut u8, data_size)
                    };
                    match u32::from(io.direction) {
                        KVM_EXIT_IO_IN => Ok(VcpuExit::IoIn(port, data_slice)),
                        KVM_EXIT_IO_OUT => Ok(VcpuExit::IoOut(port, data_slice)),
                        _ => Err(io::Error::from_raw_os_error(EINVAL)),
                    }
                }
                KVM_EXIT_HYPERCALL => Ok(VcpuExit::Hypercall),
                KVM_EXIT_DEBUG => Ok(VcpuExit::Debug),
                KVM_EXIT_HLT => Ok(VcpuExit::Hlt),
                KVM_EXIT_MMIO => {
                    // Safe because the exit_reason (which comes from the kernel) told us which
                    // union field to use.
                    let mmio = unsafe { &mut run.__bindgen_anon_1.mmio };
                    let addr = mmio.phys_addr;
                    let len = mmio.len as usize;
                    let data_slice = &mut mmio.data[..len];
                    if mmio.is_write != 0 {
                        Ok(VcpuExit::MmioWrite(addr, data_slice))
                    } else {
                        Ok(VcpuExit::MmioRead(addr, data_slice))
                    }
                }
                KVM_EXIT_IRQ_WINDOW_OPEN => Ok(VcpuExit::IrqWindowOpen),
                KVM_EXIT_SHUTDOWN => Ok(VcpuExit::Shutdown),
                KVM_EXIT_FAIL_ENTRY => Ok(VcpuExit::FailEntry),
                KVM_EXIT_INTR => Ok(VcpuExit::Intr),
                KVM_EXIT_SET_TPR => Ok(VcpuExit::SetTpr),
                KVM_EXIT_TPR_ACCESS => Ok(VcpuExit::TprAccess),
                KVM_EXIT_S390_SIEIC => Ok(VcpuExit::S390Sieic),
                KVM_EXIT_S390_RESET => Ok(VcpuExit::S390Reset),
                KVM_EXIT_DCR => Ok(VcpuExit::Dcr),
                KVM_EXIT_NMI => Ok(VcpuExit::Nmi),
                KVM_EXIT_INTERNAL_ERROR => Ok(VcpuExit::InternalError),
                KVM_EXIT_OSI => Ok(VcpuExit::Osi),
                KVM_EXIT_PAPR_HCALL => Ok(VcpuExit::PaprHcall),
                KVM_EXIT_S390_UCONTROL => Ok(VcpuExit::S390Ucontrol),
                KVM_EXIT_WATCHDOG => Ok(VcpuExit::Watchdog),
                KVM_EXIT_S390_TSCH => Ok(VcpuExit::S390Tsch),
                KVM_EXIT_EPR => Ok(VcpuExit::Epr),
                KVM_EXIT_SYSTEM_EVENT => Ok(VcpuExit::SystemEvent),
                KVM_EXIT_S390_STSI => Ok(VcpuExit::S390Stsi),
                KVM_EXIT_IOAPIC_EOI => Ok(VcpuExit::IoapicEoi),
                KVM_EXIT_HYPERV => Ok(VcpuExit::Hyperv),
                r => panic!("unknown kvm exit reason: {}", r),
            }
        } else {
            Err(io::Error::last_os_error())
        }
    }

    fn get_run_context(&self) -> kvm_run {
        *self.kvm_run_ptr.as_mut_ref()
    }
}

/// Helper function to create a new `VcpuFd`.
///
/// This should not be exported as a public function because the preferred way is to use
/// `create_vcpu` from `VmFd`. The function cannot be part of the `VcpuFd` implementation because
/// then it would be exported with the public `VcpuFd` interface.
pub fn new_vcpu(vcpu: File, kvm_run_ptr: KvmRunWrapper) -> VcpuFd {
    VcpuFd { vcpu, kvm_run_ptr }
}

impl AsRawFd for VcpuFd {
    fn as_raw_fd(&self) -> RawFd {
        self.vcpu.as_raw_fd()
    }
}

#[cfg(test)]
mod tests {
    extern crate byteorder;

    use super::*;
    use ioctls::system::Kvm;
    use Cap;
    use MAX_KVM_CPUID_ENTRIES;

    use std::os::unix::io::FromRawFd;
    use std::ptr::null_mut;

    // Helper function for memory mapping `size` bytes of anonymous memory.
    // Panics if the mmap fails.
    fn mmap_anonymous(size: usize) -> *mut u8 {
        let addr = unsafe {
            libc::mmap(
                null_mut(),
                size,
                libc::PROT_READ | libc::PROT_WRITE,
                libc::MAP_ANONYMOUS | libc::MAP_SHARED | libc::MAP_NORESERVE,
                -1,
                0,
            )
        };
        if addr == libc::MAP_FAILED {
            panic!("mmap failed.");
        }

        return addr as *mut u8;
    }

    #[test]
    fn test_create_vcpu() {
        let kvm = Kvm::new().unwrap();
        let vm = kvm.create_vm().unwrap();

        assert!(vm.create_vcpu(0).is_ok());
    }

    #[cfg(target_arch = "x86_64")]
    #[test]
    fn test_set_cpuid2() {
        let kvm = Kvm::new().unwrap();
        if kvm.check_extension(Cap::ExtCpuid) {
            let vm = kvm.create_vm().unwrap();
            let mut cpuid = kvm.get_supported_cpuid(MAX_KVM_CPUID_ENTRIES).unwrap();
            assert!(cpuid.mut_entries_slice().len() <= MAX_KVM_CPUID_ENTRIES);
            let nr_vcpus = kvm.get_nr_vcpus();
            for cpu_id in 0..nr_vcpus {
                let vcpu = vm.create_vcpu(cpu_id as u8).unwrap();
                vcpu.set_cpuid2(&cpuid).unwrap();
            }
        }
    }

    #[cfg(target_arch = "x86_64")]
    #[allow(non_snake_case)]
    #[test]
    fn test_fpu() {
        // as per https://github.com/torvalds/linux/blob/master/arch/x86/include/asm/fpu/internal.h
        let KVM_FPU_CWD: usize = 0x37f;
        let KVM_FPU_MXCSR: usize = 0x1f80;
        let kvm = Kvm::new().unwrap();
        let vm = kvm.create_vm().unwrap();
        let vcpu = vm.create_vcpu(0).unwrap();
        let mut fpu: kvm_fpu = kvm_fpu {
            fcw: KVM_FPU_CWD as u16,
            mxcsr: KVM_FPU_MXCSR as u32,
            ..Default::default()
        };

        fpu.fcw = KVM_FPU_CWD as u16;
        fpu.mxcsr = KVM_FPU_MXCSR as u32;

        vcpu.set_fpu(&fpu).unwrap();
        assert_eq!(vcpu.get_fpu().unwrap().fcw, KVM_FPU_CWD as u16);
    }

    #[cfg(target_arch = "x86_64")]
    #[test]
    fn lapic_test() {
        use std::io::Cursor;
        // We might get read of byteorder if we replace mem::transmute with something safer.
        use self::byteorder::{LittleEndian, ReadBytesExt, WriteBytesExt};
        // As per https://github.com/torvalds/linux/arch/x86/kvm/lapic.c
        // Try to write and read the APIC_ICR (0x300) register which is non-read only and
        // one can simply write to it.
        let kvm = Kvm::new().unwrap();
        assert!(kvm.check_extension(Cap::Irqchip));
        let vm = kvm.create_vm().unwrap();
        // The get_lapic ioctl will fail if there is no irqchip created beforehand.
        assert!(vm.create_irq_chip().is_ok());
        let vcpu = vm.create_vcpu(0).unwrap();
        let mut klapic: kvm_lapic_state = vcpu.get_lapic().unwrap();

        let reg_offset = 0x300;
        let value = 2 as u32;
        //try to write and read the APIC_ICR	0x300
        let write_slice =
            unsafe { &mut *(&mut klapic.regs[reg_offset..] as *mut [i8] as *mut [u8]) };
        let mut writer = Cursor::new(write_slice);
        writer.write_u32::<LittleEndian>(value).unwrap();
        vcpu.set_lapic(&klapic).unwrap();
        klapic = vcpu.get_lapic().unwrap();
        let read_slice = unsafe { &*(&klapic.regs[reg_offset..] as *const [i8] as *const [u8]) };
        let mut reader = Cursor::new(read_slice);
        assert_eq!(reader.read_u32::<LittleEndian>().unwrap(), value);
    }

    #[cfg(target_arch = "x86_64")]
    #[test]
    fn msrs_test() {
        use std::mem;
        let kvm = Kvm::new().unwrap();
        let vm = kvm.create_vm().unwrap();
        let vcpu = vm.create_vcpu(0).unwrap();
        let mut configured_entry_vec = Vec::<kvm_msr_entry>::new();

        configured_entry_vec.push(kvm_msr_entry {
            index: 0x0000_0174,
            data: 0x0,
            ..Default::default()
        });
        configured_entry_vec.push(kvm_msr_entry {
            index: 0x0000_0175,
            data: 0x1,
            ..Default::default()
        });

        let vec_size_bytes = mem::size_of::<kvm_msrs>()
            + (configured_entry_vec.len() * mem::size_of::<kvm_msr_entry>());
        let vec: Vec<u8> = Vec::with_capacity(vec_size_bytes);
        let msrs: &mut kvm_msrs = unsafe { &mut *(vec.as_ptr() as *mut kvm_msrs) };
        unsafe {
            let entries: &mut [kvm_msr_entry] =
                msrs.entries.as_mut_slice(configured_entry_vec.len());
            entries.copy_from_slice(&configured_entry_vec);
        }
        msrs.nmsrs = configured_entry_vec.len() as u32;
        vcpu.set_msrs(msrs).unwrap();

        //now test that GET_MSRS returns the same
        let wanted_kvm_msrs_entries = [
            kvm_msr_entry {
                index: 0x0000_0174,
                ..Default::default()
            },
            kvm_msr_entry {
                index: 0x0000_0175,
                ..Default::default()
            },
        ];
        let vec2: Vec<u8> = Vec::with_capacity(vec_size_bytes);
        let mut msrs2: &mut kvm_msrs = unsafe {
            // Converting the vector's memory to a struct is unsafe.  Carefully using the read-only
            // vector to size and set the members ensures no out-of-bounds errors below.
            &mut *(vec2.as_ptr() as *mut kvm_msrs)
        };

        unsafe {
            let entries: &mut [kvm_msr_entry] =
                msrs2.entries.as_mut_slice(configured_entry_vec.len());
            entries.copy_from_slice(&wanted_kvm_msrs_entries);
        }
        msrs2.nmsrs = configured_entry_vec.len() as u32;

        let read_msrs = vcpu.get_msrs(&mut msrs2).unwrap();
        assert_eq!(read_msrs, configured_entry_vec.len() as i32);

        let returned_kvm_msr_entries: &mut [kvm_msr_entry] =
            unsafe { msrs2.entries.as_mut_slice(msrs2.nmsrs as usize) };

        for (i, entry) in returned_kvm_msr_entries.iter_mut().enumerate() {
            assert_eq!(entry, &mut configured_entry_vec[i]);
        }
    }

    #[cfg(target_arch = "x86_64")]
    #[test]
    fn test_run_code() {
        use std::io::Write;

        let kvm = Kvm::new().unwrap();
        let vm = kvm.create_vm().unwrap();
        // This example is based on https://lwn.net/Articles/658511/
        #[rustfmt::skip]
        let code = [
            0xba, 0xf8, 0x03, /* mov $0x3f8, %dx */
            0x00, 0xd8, /* add %bl, %al */
            0x04, b'0', /* add $'0', %al */
            0xee, /* out %al, %dx */
            0xec, /* in %dx, %al */
            0xc6, 0x06, 0x00, 0x80, 0x00, /* movl $0, (0x8000); This generates a MMIO Write.*/
            0x8a, 0x16, 0x00, 0x80, /* movl (0x8000), %dl; This generates a MMIO Read.*/
            0xc6, 0x06, 0x00, 0x20, 0x00, /* movl $0, (0x2000); Dirty one page in guest mem. */
            0xf4, /* hlt */
        ];

        let mem_size = 0x4000;
        let load_addr = mmap_anonymous(mem_size);
        let guest_addr: u64 = 0x1000;
        let slot: u32 = 0;
        let mem_region = kvm_userspace_memory_region {
            slot,
            guest_phys_addr: guest_addr,
            memory_size: mem_size as u64,
            userspace_addr: load_addr as u64,
            flags: KVM_MEM_LOG_DIRTY_PAGES,
        };
        vm.set_user_memory_region(mem_region).unwrap();

        unsafe {
            // Get a mutable slice of `mem_size` from `load_addr`.
            // This is safe because we mapped it before.
            let mut slice = std::slice::from_raw_parts_mut(load_addr, mem_size);
            slice.write(&code).unwrap();
        }

        let vcpu_fd = vm.create_vcpu(0).unwrap();

        let mut vcpu_sregs = vcpu_fd.get_sregs().unwrap();
        assert_ne!(vcpu_sregs.cs.base, 0);
        assert_ne!(vcpu_sregs.cs.selector, 0);
        vcpu_sregs.cs.base = 0;
        vcpu_sregs.cs.selector = 0;
        vcpu_fd.set_sregs(&vcpu_sregs).unwrap();

        let mut vcpu_regs = vcpu_fd.get_regs().unwrap();
        // Set the Instruction Pointer to the guest address where we loaded the code.
        vcpu_regs.rip = guest_addr;
        vcpu_regs.rax = 2;
        vcpu_regs.rbx = 3;
        vcpu_regs.rflags = 2;
        vcpu_fd.set_regs(&vcpu_regs).unwrap();

        loop {
            match vcpu_fd.run().expect("run failed") {
                VcpuExit::IoIn(addr, data) => {
                    assert_eq!(addr, 0x3f8);
                    assert_eq!(data.len(), 1);
                }
                VcpuExit::IoOut(addr, data) => {
                    assert_eq!(addr, 0x3f8);
                    assert_eq!(data.len(), 1);
                    assert_eq!(data[0], b'5');
                }
                VcpuExit::MmioRead(addr, data) => {
                    assert_eq!(addr, 0x8000);
                    assert_eq!(data.len(), 1);
                }
                VcpuExit::MmioWrite(addr, data) => {
                    assert_eq!(addr, 0x8000);
                    assert_eq!(data.len(), 1);
                    assert_eq!(data[0], 0);
                }
                VcpuExit::Hlt => {
                    // The code snippet dirties 2 pages:
                    // * one when the code itself is loaded in memory;
                    // * and one more from the `movl` that writes to address 0x8000
                    let dirty_pages_bitmap = vm.get_dirty_log(slot, mem_size).unwrap();
                    let dirty_pages = dirty_pages_bitmap
                        .into_iter()
                        .map(|page| page.count_ones())
                        .fold(0, |dirty_page_count, i| dirty_page_count + i);
                    assert_eq!(dirty_pages, 2);

                    let run_context: kvm_run = vcpu_fd.get_run_context();
                    assert_eq!(run_context.exit_reason, KVM_EXIT_HLT);
                    break;
                }
                r => panic!("unexpected exit reason: {:?}", r),
            }
        }
    }

    fn get_raw_errno<T>(result: super::Result<T>) -> i32 {
        result.err().unwrap().raw_os_error().unwrap()
    }

    #[test]
    #[cfg(target_arch = "x86_64")]
    fn test_faulty_vcpu_fd() {
        let badf_errno = libc::EBADF;

        let faulty_vcpu_fd = VcpuFd {
            vcpu: unsafe { File::from_raw_fd(-1) },
            kvm_run_ptr: KvmRunWrapper {
                kvm_run_ptr: mmap_anonymous(10),
            },
        };

        assert_eq!(get_raw_errno(faulty_vcpu_fd.get_regs()), badf_errno);
        assert_eq!(
            get_raw_errno(faulty_vcpu_fd.set_regs(&unsafe { std::mem::zeroed() })),
            badf_errno
        );
        assert_eq!(get_raw_errno(faulty_vcpu_fd.get_sregs()), badf_errno);
        assert_eq!(
            get_raw_errno(faulty_vcpu_fd.set_sregs(&unsafe { std::mem::zeroed() })),
            badf_errno
        );
        assert_eq!(get_raw_errno(faulty_vcpu_fd.get_fpu()), badf_errno);
        assert_eq!(
            get_raw_errno(faulty_vcpu_fd.set_fpu(&unsafe { std::mem::zeroed() })),
            badf_errno
        );
        assert_eq!(
            get_raw_errno(
                faulty_vcpu_fd.set_cpuid2(
                    &Kvm::new()
                        .unwrap()
                        .get_supported_cpuid(MAX_KVM_CPUID_ENTRIES)
                        .unwrap()
                )
            ),
            badf_errno
        );
        // `kvm_lapic_state` does not implement debug by default so we cannot
        // use unwrap_err here.
        assert!(faulty_vcpu_fd.get_lapic().is_err());
        assert_eq!(
            get_raw_errno(faulty_vcpu_fd.set_lapic(&unsafe { std::mem::zeroed() })),
            badf_errno
        );
        assert_eq!(
            get_raw_errno(faulty_vcpu_fd.get_msrs(&mut kvm_msrs::default())),
            badf_errno
        );
        assert_eq!(
            get_raw_errno(faulty_vcpu_fd.set_msrs(&unsafe { std::mem::zeroed() })),
            badf_errno
        );
        assert_eq!(get_raw_errno(faulty_vcpu_fd.run()), badf_errno);
    }

    #[test]
    #[cfg(any(target_arch = "arm", target_arch = "aarch64"))]
    fn test_get_preferred_target() {
        let kvm = Kvm::new().unwrap();
        let vm = kvm.create_vm().unwrap();
        let vcpu = vm.create_vcpu(0).unwrap();

        let mut kvi: kvm_bindings::kvm_vcpu_init = kvm_bindings::kvm_vcpu_init::default();
        assert!(vcpu.vcpu_init(&kvi).is_err());

        vm.get_preferred_target(&mut kvi)
            .expect("Cannot get preferred target");
        assert!(vcpu.vcpu_init(&kvi).is_ok());
    }

    #[test]
    #[cfg(any(target_arch = "arm", target_arch = "aarch64"))]
    fn test_set_one_reg() {
        let kvm = Kvm::new().unwrap();
        let vm = kvm.create_vm().unwrap();
        let vcpu = vm.create_vcpu(0).unwrap();

        let mut kvi: kvm_bindings::kvm_vcpu_init = kvm_bindings::kvm_vcpu_init::default();
        vm.get_preferred_target(&mut kvi)
            .expect("Cannot get preferred target");
        vcpu.vcpu_init(&kvi).expect("Cannot initialize vcpu");
        let mut data: u64 = 0;
        let mut reg_id: u64 = 0;

        assert!(vcpu.set_one_reg(reg_id, data).is_err());
        // Exercising KVM_SET_ONE_REG by trying to alter the data inside the PSTATE register (which is a
        // specific aarch64 register).
        const PSTATE_REG_ID: u64 = 0x6030_0000_0010_0042;
        vcpu.set_one_reg(PSTATE_REG_ID, data)
            .expect("Failed to set pstate register");
    }
}<|MERGE_RESOLUTION|>--- conflicted
+++ resolved
@@ -16,13 +16,10 @@
 use kvm_ioctls::*;
 use sys_ioctl::*;
 
-<<<<<<< HEAD
 use vmm_vcpu::vcpu::{Vcpu, VcpuExit};
 use vmm_vcpu::x86_64::{CpuId};
 
 /*
-=======
->>>>>>> e0d6aefd
 /// Reasons for vCPU exits.
 ///
 /// The exit reasons are mapped to the `KVM_EXIT_*` defines in the
@@ -105,15 +102,11 @@
     kvm_run_ptr: KvmRunWrapper,
 }
 
-<<<<<<< HEAD
 impl Vcpu for VcpuFd {
 
     type RunContextType = kvm_bindings::kvm_run;
 
     /// Gets the vCPU registers using the `KVM_GET_REGS` ioctl.
-=======
-impl VcpuFd {
-    /// Returns the vCPU general purpose registers.
     ///
     /// The registers are returned in a `kvm_regs` structure as defined in the
     /// [KVM API documentation](https://www.kernel.org/doc/Documentation/virtual/kvm/api.txt).
@@ -130,7 +123,6 @@
     /// #[cfg(not(any(target_arch = "arm", target_arch = "aarch64")))]
     /// let regs = vcpu.get_regs().unwrap();
     /// ```
->>>>>>> e0d6aefd
     ///
     #[cfg(not(any(target_arch = "arm", target_arch = "aarch64")))]
     fn get_regs(&self) -> Result<kvm_regs> {
@@ -600,9 +592,6 @@
 
     /// Triggers the running of the current virtual CPU returning an exit reason.
     ///
-<<<<<<< HEAD
-    fn run(& self) -> Result<VcpuExit> {
-=======
     /// See documentation for `KVM_RUN`.
     ///
     /// # Example
@@ -679,7 +668,6 @@
     /// ```
     ///
     pub fn run(&self) -> Result<VcpuExit> {
->>>>>>> e0d6aefd
         // Safe because we know that our file is a vCPU fd and we verify the return result.
         let ret = unsafe { ioctl(self, KVM_RUN()) };
         if ret == 0 {
