// Copyright 2018 Amazon.com, Inc. or its affiliates. All Rights Reserved.
// SPDX-License-Identifier: Apache-2.0 OR MIT
//
// Portions Copyright 2017 The Chromium OS Authors. All rights reserved.
// Use of this source code is governed by a BSD-style license that can be
// found in the THIRD-PARTY file.
#![allow(unused)]
#![deny(missing_docs)]

//! A safe wrapper around the kernel's KVM interface.
//!
//! This crate offers safe wrappers for:
//! - [system ioctls](struct.Kvm.html) using the `Kvm` structure
//! - [VM ioctls](struct.VmFd.html) using the `VmFd` structure
//! - [vCPU ioctls](struct.VcpuFd.html) using the `VcpuFd` structure
//! - [device ioctls](struct.DeviceFd.html) using the `DeviceFd` structure
//!
//! # Platform support
//!
//! - x86_64
//! - arm64 (experimental)
//!
//! **NOTE:** The list of available ioctls is not extensive.
//!
//! # Example - Running a VM on x86_64
//!
//! In this example we are creating a Virtual Machine (VM) with one vCPU.
//! On the vCPU we are running x86_64 specific code. This example is based on
//! the [LWN article](https://lwn.net/Articles/658511/) on using the KVM API.
//!
//! To get code running on the vCPU we are going through the following steps:
//!
//! 1. Instantiate KVM. This is used for running
//!    [system specific ioctls](struct.Kvm.html).
//! 2. Use the KVM object to create a VM. The VM is used for running
//!    [VM specific ioctls](struct.VmFd.html).
//! 3. Initialize the guest memory for the created VM. In this dummy example we
//!    are adding only one memory region and write the code in one memory page.
//! 4. Create a vCPU using the VM object. The vCPU is used for running
//!    [vCPU specific ioctls](struct.VcpuFd.html).
//! 5. Setup x86 specific general purpose registers and special registers. For
//!    details about how and why these registers are set, please check the
//!    [LWN article](https://lwn.net/Articles/658511/) on which this example is
//!    built.
//! 6. Run the vCPU code in a loop and check the
//!    [exit reasons](enum.VcpuExit.html).
//!
//!
//! ```rust
//! extern crate kvm_ioctls;
//! extern crate kvm_bindings;
//!
//! use kvm_ioctls::{Kvm, VmFd, VcpuFd};
//! use kvm_ioctls::VcpuExit;
//!
//! #[cfg(target_arch = "x86_64")]
//! fn main(){
//!     use std::io::Write;
//!     use std::slice;
//!     use std::ptr::null_mut;
//!
//!     use kvm_bindings::KVM_MEM_LOG_DIRTY_PAGES;
//!     use kvm_bindings::kvm_userspace_memory_region;
//!
//!     // 1. Instantiate KVM.
//!     let kvm = Kvm::new().unwrap();
//!
//!     // 2. Create a VM.
//!     let vm = kvm.create_vm().unwrap();
//!
//!     // 3. Initialize Guest Memory.
//!     let mem_size = 0x4000;
//!     let guest_addr: u64 = 0x1000;
//!     let load_addr: *mut u8 = unsafe {
//!         libc::mmap(
//!             null_mut(),
//!             mem_size,
//!             libc::PROT_READ | libc::PROT_WRITE,
//!             libc::MAP_ANONYMOUS | libc::MAP_SHARED | libc::MAP_NORESERVE,
//!             -1,
//!             0,
//!         ) as *mut u8
//!     };
//!
//!     let slot = 0;
//!     // When initializing the guest memory slot specify the
//!     // `KVM_MEM_LOG_DIRTY_PAGES` to enable the dirty log.
//!     let mem_region = kvm_userspace_memory_region {
//!         slot,
//!         guest_phys_addr: guest_addr,
//!         memory_size: mem_size as u64,
//!         userspace_addr: load_addr as u64,
//!         flags: KVM_MEM_LOG_DIRTY_PAGES,
//!     };
//!     vm.set_user_memory_region(mem_region).unwrap();
//!
//!
//!     let x86_code = [
//!         0xba, 0xf8, 0x03, /* mov $0x3f8, %dx */
//!         0x00, 0xd8, /* add %bl, %al */
//!         0x04, b'0', /* add $'0', %al */
//!         0xee, /* out %al, %dx */
//!         0xec, /* in %dx, %al */
//!         0xc6, 0x06, 0x00, 0x80, 0x00, /* movl $0, (0x8000); This generates a MMIO Write.*/
//!         0x8a, 0x16, 0x00, 0x80, /* movl (0x8000), %dl; This generates a MMIO Read.*/
//!         0xf4, /* hlt */
//!     ];
//!
//!     // Write the code in the guest memory. This will generate a dirty page.
//!     unsafe {
//!         let mut slice = slice::from_raw_parts_mut(load_addr, mem_size);
//!         slice.write(&x86_code).unwrap();
//!     }
//!
//!     // 4. Create one vCPU.
//!     let vcpu_fd = vm.create_vcpu(0).unwrap();
//!
//!     // 5. Initialize general purpose and special registers.
//!     let mut vcpu_sregs = vcpu_fd.get_sregs().unwrap();
//!     vcpu_sregs.cs.base = 0;
//!     vcpu_sregs.cs.selector = 0;
//!     vcpu_fd.set_sregs(&vcpu_sregs).unwrap();
//!
//!     let mut vcpu_regs = vcpu_fd.get_regs().unwrap();
//!     vcpu_regs.rip = guest_addr;
//!     vcpu_regs.rax = 2;
//!     vcpu_regs.rbx = 3;
//!     vcpu_regs.rflags = 2;
//!     vcpu_fd.set_regs(&vcpu_regs).unwrap();
//!
//!     // 6. Run code on the vCPU.
//!     loop {
//!         match vcpu_fd.run().expect("run failed") {
//!             VcpuExit::IoIn(addr, data) => {
//!                 println!(
//!                     "Received an I/O in exit. Address: {:#x}. Data: {:#x}",
//!                     addr,
//!                     data[0],
//!                 );
//!             }
//!             VcpuExit::IoOut(addr, data) => {
//!                 println!(
//!                     "Received an I/O out exit. Address: {:#x}. Data: {:#x}",
//!                     addr,
//!                     data[0],
//!                 );
//!             }
//!             VcpuExit::MmioRead(addr, data) => {
//!                 println!(
//!                     "Received an MMIO Read Request for the address {:#x}.",
//!                     addr,
//!                 );
//!             }
//!             VcpuExit::MmioWrite(addr, data) => {
//!                 println!(
//!                     "Received an MMIO Write Request to the address {:#x}.",
//!                     addr,
//!                 );
//!             }
//!             VcpuExit::Hlt => {
//!                 // The code snippet dirties 1 page when it is loaded in memory
//!                 let dirty_pages_bitmap = vm.get_dirty_log(slot, mem_size).unwrap();
//!                 let dirty_pages = dirty_pages_bitmap
//!                     .into_iter()
//!                     .map(|page| page.count_ones())
//!                     .fold(0, |dirty_page_count, i| dirty_page_count + i);
//!                 assert_eq!(dirty_pages, 1);
//!                 break;
//!             }
//!             r => panic!("Unexpected exit reason: {:?}", r),
//!         }
//!     }
//! }
//!
//! #[cfg(not(target_arch = "x86_64"))]
//! fn main() {
//!     println!("This code example only works on x86_64.");
//! }
//! ```

extern crate kvm_bindings;
extern crate libc;
extern crate vmm_vcpu;

#[macro_use]
mod sys_ioctl;
#[macro_use]
mod kvm_ioctls;
mod cap;
mod ioctls;

pub use cap::Cap;
pub use ioctls::device::DeviceFd;
pub use ioctls::system::Kvm;
<<<<<<< HEAD
pub use ioctls::vcpu::{VcpuFd};
pub use ioctls::vm::VmFd;
=======
pub use ioctls::vcpu::{VcpuExit, VcpuFd};
pub use ioctls::vm::{IoEventAddress, NoDatamatch, VmFd};
>>>>>>> e0d6aefd
#[cfg(any(target_arch = "x86", target_arch = "x86_64"))]
pub use vmm_vcpu::x86_64::CpuId;
// The following example is used to verify that our public
// structures are exported properly.
/// # Example
///
/// ```
/// #[cfg(any(target_arch = "x86", target_arch = "x86_64"))]
/// use kvm_ioctls::{KvmRunWrapper, Result};
/// ```
pub use ioctls::{KvmRunWrapper, Result};

/// Maximum number of CPUID entries that can be returned by a call to KVM ioctls.
///
/// This value is taken from Linux Kernel v4.14.13 (arch/x86/include/asm/kvm_host.h).
/// It can be used for calls to [get_supported_cpuid](struct.Kvm.html#method.get_supported_cpuid) and
/// [get_emulated_cpuid](struct.Kvm.html#method.get_emulated_cpuid).
pub const MAX_KVM_CPUID_ENTRIES: usize = 80;<|MERGE_RESOLUTION|>--- conflicted
+++ resolved
@@ -192,13 +192,8 @@
 pub use cap::Cap;
 pub use ioctls::device::DeviceFd;
 pub use ioctls::system::Kvm;
-<<<<<<< HEAD
 pub use ioctls::vcpu::{VcpuFd};
-pub use ioctls::vm::VmFd;
-=======
-pub use ioctls::vcpu::{VcpuExit, VcpuFd};
 pub use ioctls::vm::{IoEventAddress, NoDatamatch, VmFd};
->>>>>>> e0d6aefd
 #[cfg(any(target_arch = "x86", target_arch = "x86_64"))]
 pub use vmm_vcpu::x86_64::CpuId;
 // The following example is used to verify that our public
