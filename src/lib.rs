--- conflicted
+++ resolved
@@ -11,10 +11,7 @@
 
 extern crate kvm_bindings;
 extern crate libc;
-<<<<<<< HEAD
 extern crate vmm_vcpu;
-=======
->>>>>>> 83c98b27
 
 #[macro_use]
 mod sys_ioctl;
@@ -24,14 +21,6 @@
 mod ioctls;
 
 pub use cap::Cap;
-<<<<<<< HEAD
-pub use ioctls::system::Kvm;
-pub use ioctls::vcpu::VcpuFd;
-pub use ioctls::vm::VmFd;
-pub use ioctls::{CpuId, KvmRunWrapper, Result};
-
-/// Taken from Linux Kernel v4.14.13 (arch/x86/include/asm/kvm_host.h)
-=======
 pub use ioctls::device::DeviceFd;
 pub use ioctls::system::Kvm;
 pub use ioctls::vcpu::{VcpuExit, VcpuFd};
@@ -53,5 +42,4 @@
 /// This value is taken from Linux Kernel v4.14.13 (arch/x86/include/asm/kvm_host.h).
 /// It can be used for calls to [get_supported_cpuid](struct.Kvm.html#method.get_supported_cpuid) and
 /// [get_emulated_cpuid](struct.Kvm.html#method.get_emulated_cpuid).
->>>>>>> 83c98b27
 pub const MAX_KVM_CPUID_ENTRIES: usize = 80;